from sklearn.tree import DecisionTreeClassifier, DecisionTreeRegressor
from sklearn.model_selection import train_test_split, cross_val_score
from sklearn.metrics import accuracy_score , mean_squared_error
from sklearn.inspection import permutation_importance
from sklearn.ensemble import RandomForestClassifier
from lime.lime_tabular import LimeTabularExplainer
from sklearn.preprocessing import StandardScaler
<<<<<<< HEAD
=======
from sklearn.tree import DecisionTreeClassifier
from sklearn.metrics import mean_squared_error
from sklearn.metrics import accuracy_score
>>>>>>> 794df1e9
from alibi.explainers import AnchorTabular
from imblearn.over_sampling import SMOTE
from sklearn.linear_model import Ridge
from sklearn.impute import KNNImputer
from sklearn.decomposition import PCA
import matplotlib.pyplot as plt
from sklearn.tree import _tree
from pandas import DataFrame
from typing import Union
import seaborn as sns
import pandas as pd
import numpy as np
import tqdm
import yaml
import shap


def pre_process_df(df: pd.DataFrame, drop_correlated: bool) -> pd.DataFrame:
    """
    Preprocesses the airline passenger satisfaction dataset.

    Steps:
    1. Checks if the 'data' folder exists. If not, creates it and downloads the dataset.
    2. Loads the dataset and sets the 'ID' column as the index.
    3. Handles missing values:
       - Fills missing values in the 'Arrival Delay' column with 0.
    4. Converts 'Arrival Delay' to integer, and creates a new feature 'Total Delay' by summing 'Arrival Delay' and 'Departure Delay'.
    5. Label encodes columns where the order matters:
       - 'Satisfaction': 0 for 'Neutral or Dissatisfied', 1 for 'Satisfied'.
       - 'Class': 0 for 'Economy', 1 for 'Economy Plus', 2 for 'Business'.
    6. One-hot encodes categorical columns where order does not matter:
       - 'Gender', 'Customer Type', and 'Type of Travel'.
       - Renames one-hot encoded columns for better readability.
    7. Ensures all one-hot encoded columns are converted to integer type.
    8. Drops highly correlated features if 'drop_correlated' is True.

    Returns:
        pd.DataFrame: The preprocessed DataFrame.
    """
    df.drop(columns=['ID'], inplace=True)
    # 1. Handle missing values using KNN imputer
    knn_imputer = KNNImputer(n_neighbors=5)
    df['Arrival Delay'] = knn_imputer.fit_transform(df[['Arrival Delay']])
    df['Arrival Delay'] = df['Arrival Delay'].astype(int)

    # Create Total Delay feature by summing Arrival Delay and Departure Delay
    df['Total Delay'] = df['Arrival Delay'] + df['Departure Delay']

    # Drop the original delay columns to avoid redundancy
    df.drop(columns=['Arrival Delay', 'Departure Delay'], inplace=True)

    # 2. Label encode columns where order matters
    df['Satisfaction'] = df['Satisfaction'].apply(lambda x: 0 if x == 'Neutral or Dissatisfied' else 1)
    df['Class'] = df['Class'].apply(lambda x: 0 if x == 'Economy' else 1 if x == 'Economy Plus' else 2)
    # 3. One-hot encode categorical columns where order does not matter
    df = pd.get_dummies(df, columns=['Gender'])
    df.rename(columns={'Gender_Female': 'Female',
                       'Gender_Male': 'Male'}, inplace=True)
    df = pd.get_dummies(df, columns=['Customer Type'])
    df.rename(columns={'Customer Type_First-time': 'First-time',
                       'Customer Type_Returning': 'Returning'}, inplace=True)
    df = pd.get_dummies(df, columns=['Type of Travel'])
    df.rename(columns={'Type of Travel_Business': 'Business',
                       'Type of Travel_Personal': 'Personal'}, inplace=True)
    # 4. Ensure all one-hot encoded columns are converted to integer type
    df = df.astype({col: 'int' for col in df.select_dtypes(include=['bool']).columns})
    # 5. Remove highly correlated features
    if drop_correlated:
        correlation_matrix = df.corr()
        upper_triangle = correlation_matrix.where(np.triu(np.ones(correlation_matrix.shape), k=1).astype(bool))
        excluded_columns = ['Satisfaction', 'Class', 'Female', 'Male', 'First-time', 'Returning', 'Business',
                            'Personal']
        # highly_correlated=[]
        to_drop = []
        for i in range(len(upper_triangle.columns)):
            for j in range(i + 1, len(upper_triangle.columns)):
                feature1 = upper_triangle.columns[i]
                feature2 = upper_triangle.columns[j]
                corr_value = upper_triangle.iloc[i, j]

                if abs(corr_value) > 0.5:
                    # Exclude pairs if either feature is in the excluded columns
                    if feature1 not in excluded_columns and feature2 not in excluded_columns:
                        # Calculate correlation with target
                        target_corr_feature1 = correlation_matrix.loc[feature1, 'Satisfaction']
                        target_corr_feature2 = correlation_matrix.loc[feature2, 'Satisfaction']

                        # Add to the list
                        # highly_correlated.append((feature1, feature2, corr_value))
                        # Determine which feature to keep based on correlation with target
                        if target_corr_feature1 >= target_corr_feature2:
                            # print(f"Keeping: {feature1} | Dropping: {feature2}")
                            to_drop.append(feature2)
                        else:
                            # print(f"Keeping: {feature2} | Dropping: {feature1}")
                            to_drop.append(feature1)
        features_to_drop = ['Ease of Online Booking', 'Food and Drink', 'In-flight Service']

        # Remover as features do DataFrame
        df.drop(columns=features_to_drop, inplace=True)
    return df


# Data Analysis Functions
def visualize_correlation(df: pd.DataFrame) -> None:
    """
    Visualizes the correlation matrix for the dataset using a heatmap.

    Parameters:
        df (pd.DataFrame): The preprocessed DataFrame.
    """
    plt.figure(figsize=(14, 10))
    correlation_matrix = df.corr()
    sns.heatmap(correlation_matrix, annot=True, cmap='coolwarm', fmt='.2f', linewidths=0.5)
    plt.title('Correlation Matrix Heatmap')
    plt.show()


def visualize_class_imbalance(df: pd.DataFrame, target_column: str = 'Satisfaction') -> None:
    """
    Visualizes the class imbalance for the target column in the dataset.

    Parameters:
        df (pd.DataFrame): The preprocessed DataFrame.
        target_column (str): The target column to analyze for class imbalance (default is 'Satisfaction').
    """
    plt.figure(figsize=(8, 6))
    sns.countplot(x=target_column, data=df)
    plt.title(f"Class Imbalance for '{target_column}' Column")
    plt.xlabel('Class Labels')
    plt.ylabel('Frequency')
    plt.show()


def visualize_feature_distributions(df: pd.DataFrame) -> None:
    """
    Visualizes the distributions of the features in the dataset using histograms.

    Parameters:
        df (pd.DataFrame): The preprocessed DataFrame.
    """
    df.hist(bins=20, figsize=(18, 10), edgecolor='black')
    plt.subplots_adjust(hspace=0.5, wspace=0.4)
    plt.suptitle('Feature Distributions', fontsize=16)
    plt.show()


def visualize_data_with_pca(X: pd.DataFrame, y: pd.Series):
    """
    Visualize the dataset in 2D using PCA, with color indicating the target classes.

    Parameters:
    - X (pd.DataFrame): Feature dataset.
    - y (pd.Series): Target variable (0: Neutral or Dissatisfied, 1: Satisfied).

    Returns:
    - None: Displays the PCA visualization.
    """
    # Standardize the data for PCA
    scaler = StandardScaler()
    X_scaled = scaler.fit_transform(X)

    # Apply PCA to reduce to 2D
    pca = PCA(n_components=2)
    X_pca = pca.fit_transform(X_scaled)

    # Print the explained variance ratio for each principal component
    print("Explained variance ratio per component:")
    print(pca.explained_variance_ratio_)

    # Create a scatter plot for the two classes
    plt.figure(figsize=(10, 8))

    # Plot Neutral or Dissatisfied (class 0)
    plt.scatter(
        X_pca[y == 0, 0], X_pca[y == 0, 1],
        c='red', label='Neutral or Dissatisfied (0)',
        alpha=0.7, edgecolor='k', s=50
    )

    # Plot Satisfied (class 1)
    plt.scatter(
        X_pca[y == 1, 0], X_pca[y == 1, 1],
        c='green', label='Satisfied (1)',
        alpha=0.7, edgecolor='k', s=50
    )

    # Add plot details
    plt.title('PCA Visualization of Dataset')
    plt.xlabel('Principal Component 1')
    plt.ylabel('Principal Component 2')
    plt.legend(loc='best')
    plt.tight_layout()
    plt.show()


# Classification Functions

def split_data(X: pd.DataFrame, y: pd.DataFrame, test_size: float = 0.2, apply_smote: bool = False) -> tuple:
    """
    Splits the dataset into features and target variables, and further splits them into training and test sets.

    Parameters:
        X (pd.DataFrame): The dataset containing features.
        y (pd.DataFrame): The target variable.
        test_size (float): The proportion of the dataset to include in the test split (default is 0.2).
        apply_smote (bool): Whether to apply SMOTE to the training set (default is False).

    Returns:
        tuple: X_train, X_test, y_train, y_test
    """
    X_train, X_test, y_train, y_test = train_test_split(X, y, test_size=test_size, random_state=42)
    if apply_smote:
        smote = SMOTE(random_state=42)
        X_train, y_train = smote.fit_resample(X_train, y_train)
    return X_train, X_test, y_train, y_test


def holdout_accuracy(X: pd.DataFrame, y: pd.DataFrame, model: Union[DecisionTreeClassifier, RandomForestClassifier],
                     test_size=0.2, apply_smote: bool = False) -> float:
    """
    Trains and evaluates a classification model on the dataset with SMOTE applied to address class imbalance.

    Steps:
    1. Splits the data into training and test sets.
    2. Applies SMOTE to the training set to address class imbalance.
    3. Trains the model on the resampled training set.
    4. Predicts target values for the test set.
    5. Calculates and returns the accuracy score.

    Parameters:
        X (pd.DataFrame): The dataset containing features.
        y (pd.DataFrame): The target variable.
        model (Union[DecisionTreeClassifier, RandomForestClassifier]): The classification model to evaluate.
        test_size (float): The proportion of the dataset to include in the test split (default is 0.2).
        apply_smote (bool): Whether to apply SMOTE to the training set (default is False).

    Returns:
        float: Accuracy score rounded to 3 decimal places.
    """
    X_train, X_test, y_train, y_test = split_data(X, y, test_size=test_size, apply_smote=apply_smote)
    model.fit(X_train, y_train)
    y_pred = model.predict(X_test)
    return round(accuracy_score(y_test, y_pred) * 100, 3)


def cross_validation_acc(X: pd.DataFrame, y: pd.DataFrame, model: Union[DecisionTreeClassifier, RandomForestClassifier],
                         cv_fold: int = 5, apply_smote: bool = False) -> float:
    """
    Performs cross-validation for a classification model with SMOTE applied to address class imbalance.

    Parameters:
        X (pd.DataFrame): The dataset containing features.
        y (pd.DataFrame): The target variable.
        model (Union[DecisionTreeClassifier, RandomForestClassifier]): The classification model to evaluate.
        cv_fold (int): Number of cross-validation folds (default is 10).
        apply_smote (bool): Whether to apply SMOTE to the dataset (default is False).

    Returns:
        float: Mean cross-validation score rounded to 3 decimal places.
    """
    if apply_smote:
        smote = SMOTE(random_state=42)
        X, y = smote.fit_resample(X, y)
    return round(cross_val_score(model, X, y, cv=cv_fold).mean() * 100, 3)


# Task 2:
def analyze_tree_complexity(X: pd.DataFrame, y: pd.DataFrame, tree: DecisionTreeClassifier) -> None:
    """
    Produces graphs showing detailed information about the complexity and structure of the decision tree.

    Parameters:
        X (pd.DataFrame): The dataset containing features.
        y (pd.DataFrame): The target variable.
        tree (DecisionTreeClassifier): Trained decision tree model
    """

    tree.fit(X, y)

    feature_names = X.columns.tolist()

    # Basic tree properties
    depth = tree.get_depth()
    n_leaves = tree.get_n_leaves()
    n_nodes = tree.tree_.node_count

    # Tree structure analysis
    tree_structure = tree.tree_
    children_left = tree_structure.children_left
    children_right = tree_structure.children_right

    # Count internal nodes vs leaf nodes
    internal_nodes = 0
    leaf_nodes = 0
    for i in range(n_nodes):
        if children_left[i] == children_right[i]:
            leaf_nodes += 1
        else:
            internal_nodes += 1

    print(f"Tree Depth: {depth} - "
          f"Number of Leaves: {n_leaves} - "
          f"Number of Nodes: {n_nodes} - "
          f"Internal Nodes: {internal_nodes} - "
          f"Leaf Nodes: {leaf_nodes}")

    feature_importances = tree.feature_importances_

    feature_importance_info = sorted(zip(feature_names, feature_importances), key=lambda x: x[1], reverse=True)
    feature_names_sorted, importances_sorted = zip(*feature_importance_info)
    importances_percentage = [importance * 100 for importance in importances_sorted]

    # Plot feature importance
    plt.figure(figsize=(10, 6))
    plt.barh(feature_names_sorted, importances_percentage, color='skyblue')
    plt.xlabel('Importance (%)')
    plt.title('Feature Importance')
    plt.gca().invert_yaxis()
    plt.show()


# Task 3
## Task 3.1: Simplification-based Technique
def apply_surrogate_models_xai(X: pd.DataFrame, y: pd.DataFrame, model: RandomForestClassifier) -> None:
    """
    Applies a simplification-based XAI technique (using a decision tree to approximate a random forest).

    Parameters:
        X (pd.DataFrame): The dataset containing features.
        y (pd.DataFrame): The target variable.
        model (RandomForestClassifier): The trained black-box model.

    Returns:
        None: Prints accuracy and displays the visualized decision tree.
    """

    # Train a decision tree to approximate the random forest
    surrogate_tree = DecisionTreeClassifier(max_depth=3, random_state=42)
    surrogate_tree.fit(X, model.fit(X, y).predict(X))

    # Evaluate the surrogate model
    accuracy = holdout_accuracy(X, y, surrogate_tree)
    print(f"Surrogate Model Accuracy: {accuracy}%")


def apply_rule_extraction_xai(X: pd.DataFrame, y: pd.DataFrame, model: RandomForestClassifier,
                              min_coverage: int = 10) -> tuple[DataFrame, DataFrame]:
    """
    Extracts, prunes, and summarizes rules from a Random Forest model.

    Parameters:
        X (pd.DataFrame): The dataset containing features.
        y (pd.DataFrame): The target variable.
        model (RandomForestClassifier): The Random Forest model.
        min_coverage (int): The minimum coverage threshold to keep a rule.

    Returns:
        pd.DataFrame: A DataFrame containing the pruned rules and their metadata.
    """
    model.fit(X, y)

    feature_names = X.columns
    rules_list = []

    # Step 1: Rule Extraction
    def extract_rules_from_tree(tree, feature_names):
        tree_ = tree.tree_
        feature_name = [
            feature_names[i] if i != _tree.TREE_UNDEFINED else "undefined!"
            for i in tree_.feature
        ]

        def recurse(node, conditions):
            if tree_.feature[node] != _tree.TREE_UNDEFINED:
                name = feature_name[node]
                threshold = tree_.threshold[node]
                left = tree_.children_left[node]
                right = tree_.children_right[node]

                # Add condition for the left branch
                recurse(left, conditions + [f"{name} <= {threshold:.2f}"])
                # Add condition for the right branch
                recurse(right, conditions + [f"{name} > {threshold:.2f}"])
            else:
                # Leaf node: collect rule and its class
                value = tree_.value[node]
                predicted_class = value.argmax()
                coverage = int(value.sum())
                rules_list.append({
                    "rule": " AND ".join(conditions),
                    "predicted_class": predicted_class,
                    "coverage": coverage
                })

        recurse(0, [])  # Start recursion from root

    # Extract rules from all trees in the forest
    for idx, tree in enumerate(model.estimators_):
        extract_rules_from_tree(tree, feature_names)

    # Convert rules to a DataFrame
    rules_df = pd.DataFrame(rules_list)

    # Step 2: Prune Rules
    def prune_rules(rules_df: pd.DataFrame, min_coverage: int) -> pd.DataFrame:
        """
        Prunes the extracted rules by filtering out those with low coverage.

        Parameters:
            rules_df (pd.DataFrame): The DataFrame containing extracted rules.
            min_coverage (int): The minimum coverage threshold to keep a rule.

        Returns:
            pd.DataFrame: The pruned DataFrame of rules.
        """
        # Filter rules with coverage above the threshold
        pruned_rules = rules_df[rules_df['coverage'] >= min_coverage].copy()
        return pruned_rules.reset_index(drop=True)

    pruned_rules_df = prune_rules(rules_df, min_coverage)

    # Step 3: Summarize Rules
    def extract_feature_name(condition: str) -> str:
        """
        Extracts all the words to the left of the comparison operator ('>', '<=', etc.) from a condition.

        Parameters:
            condition (str): A single condition string, e.g., "In-flight service today > 45".

        Returns:
            str: The feature name, e.g., "In-flight service today".
        """
        # Define the operators in order of priority
        operators = ['>=', '<=', '>', '<']

        # Find and split using the first operator encountered
        for op in operators:
            if op in condition:
                return condition.split(op)[0].strip()

        # Return the condition itself if no operator is found
        return condition.strip()

    def summarize_rules(rules_df: pd.DataFrame) -> DataFrame:
        """
        Summarizes the extracted rules.

        Parameters:
            rules_df (pd.DataFrame): The DataFrame containing extracted rules.

        Returns:
            None: Prints a summary of rules and their characteristics.
        """
        # Count rules by predicted class
        class_summary = rules_df.groupby('predicted_class').size()

        # Analyze feature frequency in rules
        feature_frequency = {}
        for rule in rules_df['rule']:
            # Split the rule into individual conditions
            conditions = rule.split(" AND ")
            # Extract the full feature name from each condition
            for condition in conditions:
                feature_name = extract_feature_name(condition)
                feature_frequency[feature_name] = feature_frequency.get(feature_name, 0) + 1

        # Create a sorted DataFrame for feature frequency
        feature_summary = pd.DataFrame.from_dict(feature_frequency, orient='index', columns=['frequency'])
        feature_summary = feature_summary.sort_values(by='frequency', ascending=False)

        return feature_summary

    feature_summary = summarize_rules(pruned_rules_df)

    return feature_summary, pruned_rules_df


def plot_feature_importance_from_rules(feature_summary: pd.DataFrame):
    """
    Plots a bar chart of feature importance based on the frequency of feature occurrences in the extracted rules.
    
    Parameters:
        feature_summary (pd.DataFrame): The DataFrame containing the feature frequencies from rule extraction.

    Returns:
        None: Displays a bar chart of feature importance.
    """
    # Normalize the importance (to sum up to 100%)
    feature_summary['Importance (%)'] = (feature_summary['frequency'] / feature_summary['frequency'].sum()) * 100

    # Sort the features by importance
    feature_summary = feature_summary.sort_values(by='Importance (%)', ascending=False)

    # Plot the graph
    plt.figure(figsize=(10, 6))
    plt.barh(feature_summary.index, feature_summary['Importance (%)'], color='skyblue')
    plt.xlabel('Importance (%)')
    plt.title('Feature Importance Based on Rule Extraction')
    plt.gca().invert_yaxis()  # Invert the y-axis to show the most important features on top
    plt.show()


def parse_condition(condition: str):
    """
        Parse a condition like "Feature1 <= 45" into feature, operator, and value.

        Parameters:
            condition (str): A condition string like 'Feature1 <= 45'.

        Returns:
            feature (str): The name of the feature (e.g., 'Feature1').
            operator (str): The comparison operator (e.g., '<=' or '>').
            value (float): The value to compare (e.g., 45).
        """
    operators = ['<=', '<', '>=', '>', '=']

    # Try to find the operator in the condition
    for operator in operators:
        if operator in condition:
            feature, value = condition.split(operator)
            return feature.strip(), operator, float(value.strip())

    # If no operator is found, raise an error
    raise ValueError(f"Invalid condition format: {condition}")


## Task 3.2: Feature-based Techniques
def apply_permutation_importance_xai(X_train: pd.DataFrame, X_test: pd.DataFrame, y_train: pd.DataFrame,
                                     y_test: pd.DataFrame, model: RandomForestClassifier) -> None:
    """
    Explain a prediction using permutation importance.

    Parameters:
    - X: Features (pandas DataFrame).
    - y: Target variable (pandas DataFrame or Series).
    - model: Trained RandomForestClassifier model.

    Returns:
    A bar chart visualizing the Permutation Importance of each feature.
    """
    # Permutation Importance
    # Split data into training and test sets
    # X_train, X_test, y_train, y_test = split_data(X, y)

    # Train the model
    model.fit(X_train, y_train)

    perm_importance = permutation_importance(model, X_test, y_test, n_repeats=10, random_state=42)
    perm_importances_df = pd.Series(perm_importance.importances_mean, index=X_train.columns)
    perm_importances_df = perm_importances_df.sort_values(ascending=False)

    # Plotting Permutation Importance
    plt.figure(figsize=(10, 6))
    perm_importances_df.plot(kind='barh', color='skyblue', edgecolor='black')
    plt.title("Permutation Importance (Feature Importance)")
    plt.xlabel("Features")
    plt.ylabel("Importance Score")
    plt.xticks(rotation=45, ha="right")
    plt.tight_layout()
    plt.gca().invert_yaxis()
    plt.show()


def apply_lime_xai(X_train: pd.DataFrame, X_test: pd.DataFrame, y_train: pd.Series, y_test: pd.Series, model,
                   sample_index: int = 0) -> None:
    """
    Explain a prediction using LIME and display the explanation.

    Parameters:
    - X_train: Training features (pandas DataFrame).
    - X_test: Test features (pandas DataFrame).
    - y_train: Training target variable (pandas Series).
    - y_test: Test target variable (pandas Series).
    - model: Trained model with a predict_proba method.
    - sample_index: Index of the sample in the test set to explain.

    Returns:
    - None: Displays the LIME explanation.
    """

    # Train the model
    model.fit(X_train, y_train)

    # Create a LimeTabularExplainer
<<<<<<< HEAD
    explainer = LimeTabularExplainer(X_train.values,
                                     feature_names=X_train.columns.tolist(),
                                     class_names=y_train.unique().astype(str).tolist(),
                                     mode='classification')
=======
    explainer = LimeTabularExplainer(
        X_train.values,
        feature_names=X_train.columns.tolist(),
        class_names=[str(cls) for cls in np.unique(y_train)],
        mode='classification'
    )

>>>>>>> 794df1e9
    # Select the sample to explain
    sample = X_test.iloc[sample_index].values

    # Define the prediction function
    def predict_proba_fn(data):
        data_df = pd.DataFrame(data, columns=X_train.columns)
        return model.predict_proba(data_df)

    # Check the shape of the prediction to determine the output format
    sample_prediction = predict_proba_fn([sample])
    if sample_prediction.ndim == 1 or sample_prediction.shape[1] == 1:
        # Model returns a single probability; infer the probability of class 0
        def predict_proba_fn_adjusted(data):
            probs = predict_proba_fn(data)
            if probs.ndim == 1:
                probs = np.expand_dims(probs, axis=1)
            return np.hstack([1 - probs, probs])
    else:
        # Model returns probabilities for both classes
        predict_proba_fn_adjusted = predict_proba_fn

    # Define the surrogate model (Ridge Regression)
    local_model = Ridge(alpha=1.0)

    # Generate explanation
<<<<<<< HEAD
    explanation = explainer.explain_instance(sample, predict_proba_fn, num_features=X_train.shape[1], labels=[0, 1])

    # Visualize feature contributions with Matplotlib
    explanation.show_in_notebook()
    # explanation.as_pyplot_figure()
    # plt.title(f"Feature Contributions for Sample {sample_index}")
    # plt.tight_layout()
    # plt.show()

    # Evaluate fidelity of LIME explanation using local fidelity (MSE)
    # Generate predictions from the surrogate model for the test instance
    surrogate_weights = explanation.local_exp[1]  # Extract surrogate model weights for the positive class
    
    print("Intercepts ",explanation.intercept)
    surrogate_features = dict(surrogate_weights)
    # Compute the surrogate prediction manually
    surrogate_prediction = explanation.intercept[1] + sum(
        surrogate_features.get(i, 0) * sample[i] for i in range(len(sample))
    )

    # Get the original model's prediction for the test instance
    original_model_prediction = predict_proba_fn([sample])[0][1]

    # Compute MSE as fidelity score
    fidelity_score = mean_squared_error([original_model_prediction], [surrogate_prediction])

    print(f"Local fidelity (MSE) of the LIME explanation for sample {sample_index}: {fidelity_score:.4f}")

=======
    explanation = explainer.explain_instance(
        sample,
        predict_proba_fn_adjusted,
        num_features=X_train.shape[1],
        model_regressor=local_model
    )

    # Display the explanation
    explanation.show_in_notebook()

    # Evaluate fidelity of LIME explanation using local fidelity (MSE)
    # Get original model's prediction
    original_model_prediction = predict_proba_fn_adjusted([sample])[0][1]
>>>>>>> 794df1e9

    # Get surrogate model's prediction
    surrogate_prediction = explanation.local_pred

    # Compute fidelity score (MSE)
    fidelity_score = mean_squared_error([original_model_prediction], [surrogate_prediction])

    print(f"Local fidelity (MSE) of the LIME explanation for sample {sample_index}: {fidelity_score:.4f}")


def apply_shap_xai(X_train: pd.DataFrame, X_test: pd.DataFrame, y_train: pd.DataFrame, y_test: pd.DataFrame,
                   model: RandomForestClassifier, subset_sizes: int = [10, 50, 100]) -> None:
    """
    Explain a prediction using SHAP with a subset of the data for faster computation.

    Parameters:
    - X: Features (pandas DataFrame).
    - X_train: Training features (pandas DataFrame).
    - X_test: Test features (pandas DataFrame).
    - y_train: Training target variable (pandas DataFrame or Series).
    - y_test: Test target variable (pandas DataFrame or Series).
    - model: RandomForestClassifier model.
    - subset_size: Number of samples to use for SHAP explanation. Default is 100.

    Returns:
    - SHAP explanation visualization in the notebook.
    """

    # Train the model
    model.fit(X_train, y_train)

    # Store fidelity scores for each subset size
    fidelity_scores = []

    for subset_size in subset_sizes:
        # Take a subset of the test data
        subset = X_test.sample(subset_size, random_state=42)

        # Create a SHAP explainer for the Random Forest model
        explainer = shap.TreeExplainer(model)

        # Compute SHAP values for the subset
        shap_values = explainer.shap_values(subset)
        shap_values_class_0 = shap_values[0]  # Valores SHAP para a classe 0
        shap_values_class_1 = shap_values[1]

<<<<<<< HEAD
=======
        base_value_0 = explainer.expected_value[0]  # Base value for class 0
        print("Base value for classe 0", base_value_0)
        base_value_1 = explainer.expected_value[1]  # Base value for class 1
        print("Base value for classe 1", base_value_1)

        # Compute model predictions for the subset
        predictions = model.predict_proba(subset)  # Probabilities for both classes (0 and 1)
        #print(predictions[:10])  # Para ver as primeiras previsões
        predictions_class_0 = predictions[:, 0]  # Probability for class 0
        #print(predictions_class_0)
        predictions_class_1 = predictions[:, 1]  # Probability for class 1
        #print(predictions_class_1)

        # Fidelity metric for class 0:
        shap_sums_class_0 = np.sum(shap_values_class_0, axis=1) + base_value_0
        fidelity_error_class_0 = np.abs(shap_sums_class_0 - predictions_class_0)
        fidelity_score_class_0 = np.mean(fidelity_error_class_0)

        # Fidelity metric for class 1:
        shap_sums_class_1 = np.sum(shap_values_class_1, axis=1) + base_value_1
        fidelity_error_class_1 = np.abs(shap_sums_class_1 - predictions_class_1)
        fidelity_score_class_1 = np.mean(fidelity_error_class_1)

        # Combine fidelity scores for both classes into a global fidelity score
        global_fidelity_score = (fidelity_score_class_0 + fidelity_score_class_1) / 2

        # Append the global fidelity score to the list
        fidelity_scores.append(global_fidelity_score)

        print(
            f"Subset size: {subset_size}, Fidelity Score (Class 0): {fidelity_score_class_0:.4f}, Fidelity Score (Class 1): {fidelity_score_class_1:.4f}, Global Fidelity Score: {global_fidelity_score:.4f}")

    # Plot the fidelity scores for different subset sizes
    plt.figure(figsize=(10, 6))
    plt.plot(subset_sizes, fidelity_scores, marker='o', linestyle='-', color='b')
    plt.title("Fidelity Score vs. Subset Size")
    plt.xlabel("Subset Size")
    plt.ylabel("Mean Fidelity Error (MAE)")  # Fidelity score (global)
    plt.grid(True)
    plt.tight_layout()
    plt.show()

>>>>>>> 794df1e9
    # SHAP bar plot (average absolute SHAP value per feature)
    plt.figure(figsize=(10, 6))
    plt.title("SHAP Bar Plot (Feature Importance)")
    shap.summary_plot(shap_values, subset)
    # Summary plot para a classe 0
    plt.title("Summary plot for class 0 - Neutral or Dissatisfied")
    shap.summary_plot(shap_values_class_0, subset)

    # Summary plot para a classe 1
    plt.title("Summary plot for class 1 - Satisfied")
    shap.summary_plot(shap_values_class_1, subset)
<<<<<<< HEAD

=======
    # SHAP decision plot for class 1
    shap.decision_plot(explainer.expected_value[1], shap_values[1][12, :], X_test.columns)
>>>>>>> 794df1e9


## Task 3.3: Example-based Techniques
def find_max_and_min_coverage(X: pd.DataFrame, y: pd.DataFrame, model: RandomForestClassifier) -> tuple:
    """
    Calls the generate_anchor_rule and finds the data instance with the maximum and minimum coverage for an anchor rule.
    
    Parameters:
    - X (pd.DataFrame): The feature dataset.
    - y (pd.Series): The target variable.
    - model (sklearn.base.BaseEstimator): The trained model.
    
    Returns:
    - tuple: The index of the data instance with the highest and lowest coverage for the anchor rule.

    """

    # return the values founded of the max and min coverage
    return 3786, 3243, 3221, 3848

    max_coverage = {0: float('-inf'), 1: float('-inf')}
    min_coverage = {0: float('inf'), 1: float('inf')}
    high_cov_idx = {0: 0, 1: 0}
    low_cov_idx = {0: 0, 1: 0}

    for i in tqdm(range(X.shape[0]), desc="Finding Max and Min Coverage"):
        explanation = generate_anchor_rule(X, y, model, i)
        label = y[i]
        if explanation.coverage > max_coverage[label]:
            max_coverage[label] = explanation.coverage
            high_cov_idx[label] = i
            with open(f'max_coverage{label}.yaml', 'w') as file:
                yaml.dump({'max_coverage': max_coverage[label], 'max_id': high_cov_idx[label]}, file)
        if explanation.coverage < min_coverage[label]:
            min_coverage[label] = explanation.coverage
            low_cov_idx[label] = i
            with open(f'min_coverage{label}.yaml', 'w') as file:
                yaml.dump({'min_coverage': min_coverage[label], 'min_id': low_cov_idx[label]}, file)

    with open('final_coverages.yaml', 'w') as file:
        yaml.dump({
            'max_coverage0': max_coverage[0], 'max_id0': high_cov_idx[0],
            'min_coverage0': min_coverage[0], 'min_id0': low_cov_idx[0],
            'max_coverage1': max_coverage[1], 'max_id1': high_cov_idx[1],
            'min_coverage1': min_coverage[1], 'min_id1': low_cov_idx[1]
        }, file)

    return high_cov_idx[0], high_cov_idx[1], low_cov_idx[0], low_cov_idx[1]


def generate_anchor_rule(X, y, model, instance_index):
    """
    Generate and print an anchor rule for a specific data instance using a RandomForestClassifier.

    Parameters:
    - X (pd.DataFrame): The feature dataset.
    - y (pd.Series): The target variable.
    - model (sklearn.base.BaseEstimator): The trained model.
    - instance_index (int): Index of the sample to explain.
    """
    # Train the model
    model.fit(X, y)

    # Define the predictor function to handle feature names
    def predict_fn(data):
        data_df = pd.DataFrame(data, columns=X.columns)
        return model.predict(data_df)

    # Initialize the AnchorTabular explainer
    explainer = AnchorTabular(predictor=predict_fn, feature_names=X.columns.tolist())
    explainer.fit(X.values)

    # Select the instance to explain
    instance = X.iloc[instance_index].values.reshape(1, -1)

    # Generate the explanation
    return explainer.explain(instance[0], threshold=0.85)


def evaluate_explanation(explanation, instance_index, target_value):
    """
    Evaluates the quality of an anchor explanation.

    Parameters:
    - explanation: AnchorTabular explanation object.
    - instance_index: Index of the explained instance.
    - target_value: Target value of the instance.
    """
    print(f"\nEvaluation for row {instance_index}:")
    print(f" - Target value: {target_value}")
    print(f" - Rule: {' AND '.join(explanation.anchor)}")
    print(f" - Precision: {explanation.precision * 100:.2f}% (accuracy of rule predictions)")
    print(f" - Coverage: {explanation.coverage * 100:.2f}% (dataset fraction where rule applies)")
    print(f" - Sparsity: {len(explanation.anchor)} feature(s) used in the rule (simplicity)")<|MERGE_RESOLUTION|>--- conflicted
+++ resolved
@@ -5,17 +5,14 @@
 from sklearn.ensemble import RandomForestClassifier
 from lime.lime_tabular import LimeTabularExplainer
 from sklearn.preprocessing import StandardScaler
-<<<<<<< HEAD
-=======
 from sklearn.tree import DecisionTreeClassifier
 from sklearn.metrics import mean_squared_error
 from sklearn.metrics import accuracy_score
->>>>>>> 794df1e9
 from alibi.explainers import AnchorTabular
 from imblearn.over_sampling import SMOTE
-from sklearn.linear_model import Ridge
+from sklearn.decomposition import PCA
 from sklearn.impute import KNNImputer
-from sklearn.decomposition import PCA
+from sklearn.metrics import log_loss
 import matplotlib.pyplot as plt
 from sklearn.tree import _tree
 from pandas import DataFrame
@@ -345,16 +342,35 @@
         model (RandomForestClassifier): The trained black-box model.
 
     Returns:
-        None: Prints accuracy and displays the visualized decision tree.
-    """
+        None: Prints accuracy, agreement rate and log loss,.
+    """
+
+    # Split the dataset into training and testing sets (for more reliable evaluation)
+    X_train, X_test, y_train, y_test = train_test_split(X, y, test_size=0.3, random_state=42)
 
     # Train a decision tree to approximate the random forest
     surrogate_tree = DecisionTreeClassifier(max_depth=3, random_state=42)
-    surrogate_tree.fit(X, model.fit(X, y).predict(X))
-
-    # Evaluate the surrogate model
-    accuracy = holdout_accuracy(X, y, surrogate_tree)
-    print(f"Surrogate Model Accuracy: {accuracy}%")
+    surrogate_tree.fit(X_train, model.fit(X_train, y_train).predict(X_train))
+
+    # Predict on the test set using both the surrogate model and the original model
+    y_pred_surrogate = surrogate_tree.predict(X_test)
+    y_pred_original = model.predict(X_test)
+
+    # Calculate Agreement Rate
+    agreement_rate = np.mean(y_pred_surrogate == y_pred_original)
+    print(f"Agreement Rate: {agreement_rate * 100:.2f}%")
+
+    # Calculate Log Loss (needs probabilities)
+    y_pred_surrogate_prob = surrogate_tree.predict_proba(X_test)
+    y_pred_original_prob = model.predict_proba(X_test)
+
+    # We assume that y is categorical with integer labels, so we calculate log loss
+    log_loss_value = log_loss(y_test, y_pred_surrogate_prob, labels=np.unique(y), sample_weight=None)
+    print(f"Log Loss (Surrogate vs Original): {log_loss_value:.4f}")
+
+    # Print the accuracy of the surrogate model
+    accuracy = np.mean(y_pred_surrogate == y_test)
+    print(f"Surrogate Model Accuracy: {accuracy * 100:.2f}%")
 
 
 def apply_rule_extraction_xai(X: pd.DataFrame, y: pd.DataFrame, model: RandomForestClassifier,
@@ -567,8 +583,8 @@
     plt.figure(figsize=(10, 6))
     perm_importances_df.plot(kind='barh', color='skyblue', edgecolor='black')
     plt.title("Permutation Importance (Feature Importance)")
-    plt.xlabel("Features")
-    plt.ylabel("Importance Score")
+    plt.xlabel("Importance Score")
+    plt.ylabel("Features")
     plt.xticks(rotation=45, ha="right")
     plt.tight_layout()
     plt.gca().invert_yaxis()
@@ -596,12 +612,6 @@
     model.fit(X_train, y_train)
 
     # Create a LimeTabularExplainer
-<<<<<<< HEAD
-    explainer = LimeTabularExplainer(X_train.values,
-                                     feature_names=X_train.columns.tolist(),
-                                     class_names=y_train.unique().astype(str).tolist(),
-                                     mode='classification')
-=======
     explainer = LimeTabularExplainer(
         X_train.values,
         feature_names=X_train.columns.tolist(),
@@ -609,7 +619,6 @@
         mode='classification'
     )
 
->>>>>>> 794df1e9
     # Select the sample to explain
     sample = X_test.iloc[sample_index].values
 
@@ -631,54 +640,24 @@
         # Model returns probabilities for both classes
         predict_proba_fn_adjusted = predict_proba_fn
 
-    # Define the surrogate model (Ridge Regression)
-    local_model = Ridge(alpha=1.0)
 
     # Generate explanation
-<<<<<<< HEAD
-    explanation = explainer.explain_instance(sample, predict_proba_fn, num_features=X_train.shape[1], labels=[0, 1])
-
-    # Visualize feature contributions with Matplotlib
-    explanation.show_in_notebook()
-    # explanation.as_pyplot_figure()
-    # plt.title(f"Feature Contributions for Sample {sample_index}")
-    # plt.tight_layout()
-    # plt.show()
-
-    # Evaluate fidelity of LIME explanation using local fidelity (MSE)
-    # Generate predictions from the surrogate model for the test instance
-    surrogate_weights = explanation.local_exp[1]  # Extract surrogate model weights for the positive class
-    
-    print("Intercepts ",explanation.intercept)
-    surrogate_features = dict(surrogate_weights)
-    # Compute the surrogate prediction manually
-    surrogate_prediction = explanation.intercept[1] + sum(
-        surrogate_features.get(i, 0) * sample[i] for i in range(len(sample))
-    )
-
-    # Get the original model's prediction for the test instance
-    original_model_prediction = predict_proba_fn([sample])[0][1]
-
-    # Compute MSE as fidelity score
-    fidelity_score = mean_squared_error([original_model_prediction], [surrogate_prediction])
-
-    print(f"Local fidelity (MSE) of the LIME explanation for sample {sample_index}: {fidelity_score:.4f}")
-
-=======
     explanation = explainer.explain_instance(
         sample,
         predict_proba_fn_adjusted,
         num_features=X_train.shape[1],
-        model_regressor=local_model
     )
 
     # Display the explanation
-    explanation.show_in_notebook()
+    #explanation.show_in_notebook()
+    explanation.as_pyplot_figure()
+    # make the title of the plot so it appears the number of the sample
+    plt.title(f"LIME Explanation for Sample {sample_index}")
+    plt.show()
 
     # Evaluate fidelity of LIME explanation using local fidelity (MSE)
     # Get original model's prediction
     original_model_prediction = predict_proba_fn_adjusted([sample])[0][1]
->>>>>>> 794df1e9
 
     # Get surrogate model's prediction
     surrogate_prediction = explanation.local_pred
@@ -710,9 +689,6 @@
     # Train the model
     model.fit(X_train, y_train)
 
-    # Store fidelity scores for each subset size
-    fidelity_scores = []
-
     for subset_size in subset_sizes:
         # Take a subset of the test data
         subset = X_test.sample(subset_size, random_state=42)
@@ -725,51 +701,11 @@
         shap_values_class_0 = shap_values[0]  # Valores SHAP para a classe 0
         shap_values_class_1 = shap_values[1]
 
-<<<<<<< HEAD
-=======
         base_value_0 = explainer.expected_value[0]  # Base value for class 0
         print("Base value for classe 0", base_value_0)
         base_value_1 = explainer.expected_value[1]  # Base value for class 1
         print("Base value for classe 1", base_value_1)
 
-        # Compute model predictions for the subset
-        predictions = model.predict_proba(subset)  # Probabilities for both classes (0 and 1)
-        #print(predictions[:10])  # Para ver as primeiras previsões
-        predictions_class_0 = predictions[:, 0]  # Probability for class 0
-        #print(predictions_class_0)
-        predictions_class_1 = predictions[:, 1]  # Probability for class 1
-        #print(predictions_class_1)
-
-        # Fidelity metric for class 0:
-        shap_sums_class_0 = np.sum(shap_values_class_0, axis=1) + base_value_0
-        fidelity_error_class_0 = np.abs(shap_sums_class_0 - predictions_class_0)
-        fidelity_score_class_0 = np.mean(fidelity_error_class_0)
-
-        # Fidelity metric for class 1:
-        shap_sums_class_1 = np.sum(shap_values_class_1, axis=1) + base_value_1
-        fidelity_error_class_1 = np.abs(shap_sums_class_1 - predictions_class_1)
-        fidelity_score_class_1 = np.mean(fidelity_error_class_1)
-
-        # Combine fidelity scores for both classes into a global fidelity score
-        global_fidelity_score = (fidelity_score_class_0 + fidelity_score_class_1) / 2
-
-        # Append the global fidelity score to the list
-        fidelity_scores.append(global_fidelity_score)
-
-        print(
-            f"Subset size: {subset_size}, Fidelity Score (Class 0): {fidelity_score_class_0:.4f}, Fidelity Score (Class 1): {fidelity_score_class_1:.4f}, Global Fidelity Score: {global_fidelity_score:.4f}")
-
-    # Plot the fidelity scores for different subset sizes
-    plt.figure(figsize=(10, 6))
-    plt.plot(subset_sizes, fidelity_scores, marker='o', linestyle='-', color='b')
-    plt.title("Fidelity Score vs. Subset Size")
-    plt.xlabel("Subset Size")
-    plt.ylabel("Mean Fidelity Error (MAE)")  # Fidelity score (global)
-    plt.grid(True)
-    plt.tight_layout()
-    plt.show()
-
->>>>>>> 794df1e9
     # SHAP bar plot (average absolute SHAP value per feature)
     plt.figure(figsize=(10, 6))
     plt.title("SHAP Bar Plot (Feature Importance)")
@@ -781,12 +717,8 @@
     # Summary plot para a classe 1
     plt.title("Summary plot for class 1 - Satisfied")
     shap.summary_plot(shap_values_class_1, subset)
-<<<<<<< HEAD
-
-=======
     # SHAP decision plot for class 1
-    shap.decision_plot(explainer.expected_value[1], shap_values[1][12, :], X_test.columns)
->>>>>>> 794df1e9
+    # shap.decision_plot(explainer.expected_value[1], shap_values[1][12, :], X_test.columns)
 
 
 ## Task 3.3: Example-based Techniques
